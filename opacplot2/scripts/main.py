--- conflicted
+++ resolved
@@ -175,37 +175,3 @@
             print repr_grid(nele, "Ionic density grid [1/cc]")
         if len(groups):
             print repr_grid(groups, "Photon energy groups [eV]")
-
-
-
-<<<<<<< HEAD
-=======
-
-def opac_prp2file():
-    from ..opg_propaceos import OpgPropaceosAscii
-
-    parser = argparse.ArgumentParser(description= """
-    This script is used to browse various EoS/Opacity tables formats
-    """)
-    parser.add_argument('-t','--ftype',
-            action="store", type=str,
-            choices=['multi', 'ionmix', 'hdf5'],
-            default='multi',
-            help='Database type. Default: sesame.')
-    parser.add_argument('filename',
-            action="store", type=str,
-            help='Filename')
-    args = parser.parse_args()
-    op = OpgPropaceosAscii(args.filename)
-    basedir, filename = os.path.split(os.path.abspath(args.filename))
-    basename, _ = os.path.splitext(filename)
-    if args.ftype == 'multi':
-        from ..opg_multi import OpgMulti
-
-        op_multi = OpgMulti(**op)
-        op_multi.set_id(3717)
-        print op_multi.keys()
-        op_multi.write(os.path.join(basedir, basename + '-prp'), floor=1e-7)
-    elif args.ftype == 'hdf5':
-        op.write2hdf(os.path.join(basedir,basename+'.h5'))
->>>>>>> 4e72ba4a
