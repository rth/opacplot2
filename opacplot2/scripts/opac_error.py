--- conflicted
+++ resolved
@@ -491,15 +491,10 @@
             op = opp.OpgSesame(self.path_in, opp.OpgSesame.SINGLE)
         except ValueError:
             op = opp.OpgSesame(self.path_in, opp.OpgSesame.DOUBLE)
-<<<<<<< HEAD
-=======
-        
-        
         if len(op.data.keys()) > 1:
             raise Warning('More than one material ID found. '
                           'Use sesame-extract to create a file '
                           'with only one material first.')
->>>>>>> 14d40beb
 
         if self.tabnum is not None:
             table_key = self.tabnum
